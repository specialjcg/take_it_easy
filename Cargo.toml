[package]
name = "take_it_easy"
version = "0.1.0"
edition = "2021"
description = "A comprehensive Take It Easy board game implementation with AI capabilities, MCTS engine, and multiplayer support"

[dependencies]
<<<<<<< HEAD
rand = "0.10.0-rc.5"
tokio = { version = "1.42.0", features = ["rt", "rt-multi-thread", "macros", "time", "fs"] }
=======
rand = "0.9.0-beta.1"
tokio = { version = "1.48.0", features = ["rt", "rt-multi-thread", "macros", "time", "fs"] }
>>>>>>> 5496b9d7
serde_json = "1.0.145"
serde = { version = "1.0.188", features = ["derive"] }
tokio-tungstenite = "0.28.0"
futures-util = "0.3.31"
clap = { version = "4.5.51", features = ["derive"] }
tch = "0.22.0"
log = "0.4.28"
rayon = "1.10.0"
chrono = "0.4"
flexi_logger = "0.31.7"
tonic = "0.14"
prost = "0.14"
tokio-stream = "0.1"
uuid = { version = "1.0", features = ["v4"] }
tonic-web = "0.14"
axum = "0.8.7"
tower-http = { version = "0.6.6", features = ["fs", "cors"] }
http = "1.4"
tower = "0.5.2"
futures = "0.3.31"
thiserror = "1.0"
tonic-prost = "0.14"

[build-dependencies]
tonic-prost-build = "0.14"

[dev-dependencies]
tokio-test = "0.4"
assert_matches = "1.5"

# Profils optimisés
[profile.release]
lto = true
codegen-units = 1

[profile.dev]
debug = true
opt-level = 0<|MERGE_RESOLUTION|>--- conflicted
+++ resolved
@@ -5,13 +5,8 @@
 description = "A comprehensive Take It Easy board game implementation with AI capabilities, MCTS engine, and multiplayer support"
 
 [dependencies]
-<<<<<<< HEAD
 rand = "0.10.0-rc.5"
-tokio = { version = "1.42.0", features = ["rt", "rt-multi-thread", "macros", "time", "fs"] }
-=======
-rand = "0.9.0-beta.1"
 tokio = { version = "1.48.0", features = ["rt", "rt-multi-thread", "macros", "time", "fs"] }
->>>>>>> 5496b9d7
 serde_json = "1.0.145"
 serde = { version = "1.0.188", features = ["derive"] }
 tokio-tungstenite = "0.28.0"
